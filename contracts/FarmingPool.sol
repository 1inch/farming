--- conflicted
+++ resolved
@@ -12,18 +12,19 @@
 import "./accounting/FarmAccounting.sol";
 import "./accounting/UserAccounting.sol";
 
-error StakingTokenZeroAddress();
-error RewardsTokenZeroAddress();
-error DistributorAlreadySet();
-error AccessDenied();
-error ZeroDeposit();
-error ZeroWithdraw();
-
 contract FarmingPool is IFarmingPool, Ownable, ERC20 {
     using SafeERC20 for IERC20;
     using FarmAccounting for FarmAccounting.Info;
     using UserAccounting for UserAccounting.Info;
     using Address for address payable;
+
+    error StakingTokenZeroAddress();
+    error RewardsTokenZeroAddress();
+    error DistributorAlreadySet();
+    error AccessDenied();
+    error ZeroDeposit();
+    error ZeroWithdraw();
+    error NotEnoughBalance();
 
     event DistributorChanged(address oldDistributor, address newDistributor);
     event RewardAdded(uint256 reward, uint256 duration);
@@ -36,7 +37,7 @@
     UserAccounting.Info public userInfo;
 
     modifier onlyDistributor {
-        require(msg.sender == distributor, "FP: access denied");
+        if (msg.sender != distributor) revert AccessDenied();
         _;
     }
 
@@ -59,12 +60,7 @@
         distributor = distributor_;
     }
 
-<<<<<<< HEAD
-    function startFarming(uint256 amount, uint256 period) external {
-        if (msg.sender != distributor) revert AccessDenied();
-=======
     function startFarming(uint256 amount, uint256 period) external onlyDistributor {
->>>>>>> c74815b4
         rewardsToken.safeTransferFrom(msg.sender, address(this), amount);
 
         uint256 reward = farmInfo.startFarming(amount, period, _updateCheckpoint);
@@ -116,7 +112,7 @@
         } else {
             token.safeTransfer(distributor, amount);
             if (token == stakingToken) {
-                require(stakingToken.balanceOf(address(this)) >= totalSupply(), "FP: not enough balance");
+                if (stakingToken.balanceOf(address(this)) < totalSupply()) revert NotEnoughBalance();
             }
         }
     }
