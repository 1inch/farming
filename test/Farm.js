--- conflicted
+++ resolved
@@ -1,41 +1,42 @@
-const { expect } = require('chai');
-const { expectRevert, BN } = require('@openzeppelin/test-helpers');
+const { expectRevert } = require('@openzeppelin/test-helpers');
 
-const FarmMock = artifacts.require('FarmMock');
+const Farm = artifacts.require('Farm');
 const TokenMock = artifacts.require('TokenMock');
 
 contract('Farm', function ([wallet1, wallet2]) {
     beforeEach(async function () {
         this.token = await TokenMock.new('1INCH', '1INCH');
-<<<<<<< HEAD
-        this.FarmMock = await FarmMock.new(this.token.address);
+        this.gift = await TokenMock.new('UDSC', 'USDC');
+        this.Farm = await Farm.new(this.token.address, this.gift.address);
+
+        await this.token.mint(wallet1, '1000000000');
+        await this.token.mint(wallet2, '1000000000');
+        await this.token.approve(this.Farm.address, '1000000000', { from: wallet1 });
+        await this.token.approve(this.Farm.address, '1000000000', { from: wallet2 });
     });
 
-    describe('_mint', async function () {
+    describe('mint', async function () {
         it('should be mint', async function () {
-            const value = new BN(web3.utils.randomHex(32));
-            await this.FarmMock.__mint(wallet1, value);
-            expect(await this.FarmMock.balanceOf(wallet1)).to.be.bignumber.equal(value);
-            expect(await this.FarmMock.totalSupply()).to.be.bignumber.equal(value);
+            await this.Farm.deposit('1000', { from: wallet1 });
+            expect(await this.Farm.balanceOf(wallet1)).to.be.bignumber.equal('1000');
+            expect(await this.Farm.totalSupply()).to.be.bignumber.equal('1000');
         });
-=======
-        this.gift = await TokenMock.new('UDSC', 'USDC');
-        this.Farm = await Farm.new(this.token.address, this.gift.address);
->>>>>>> 3d093cf6
     });
 
-    describe('_burn', async function () {
+    describe('burn', async function () {
         it('should be burn', async function () {
-            const value = new BN(web3.utils.randomHex(32));
-            await this.FarmMock.__mint(wallet1, value);
-            await this.FarmMock.__burn(wallet1, value.subn(1));
-            expect(await this.FarmMock.balanceOf(wallet1)).to.be.bignumber.equal('1');
-            expect(await this.FarmMock.totalSupply()).to.be.bignumber.equal('1');
+            console.log('x');
+            await this.Farm.deposit('1000', { from: wallet1 });
+            console.log('y');
+            await this.Farm.withdraw('999', { from: wallet1 });
+            console.log('z');
+            expect(await this.Farm.balanceOf(wallet1)).to.be.bignumber.equal('1');
+            expect(await this.Farm.totalSupply()).to.be.bignumber.equal('1');
         });
 
         it('should be thrown', async function () {
             expectRevert(
-                this.FarmMock.__burn(wallet1, '1'),
+                this.Farm.withdraw('1', { from: wallet1 }),
                 'Burn amount exceeds balance',
             );
         });
