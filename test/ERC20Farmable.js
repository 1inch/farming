const { expectRevert, time, BN, ether } = require('@openzeppelin/test-helpers');
const { expect } = require('chai');
const { timeIncreaseTo, almostEqual } = require('./utils');
const { shouldBehaveLikeFarmable } = require('./behaviors/ERC20Farmable.behavior.js');

const ERC20FarmableMock = artifacts.require('ERC20FarmableMock');
const Farm = artifacts.require('Farm');
const TokenMock = artifacts.require('TokenMock');

require('chai').use(function (chai, utils) {
    chai.Assertion.overwriteMethod('almostEqual', (original) => {
        return function (value) {
            if (utils.flag(this, 'bignumber')) {
                const expected = new BN(value);
                const actual = new BN(this._obj);
                almostEqual.apply(this, [expected, actual]);
            } else {
                original.apply(this, arguments);
            }
        };
    });
});

<<<<<<< HEAD
contract('ERC20Farmable', function ([wallet1, wallet2, wallet3]) {
    beforeEach(async function () {
        this.token = await ERC20FarmableMock.new('1INCH', '1INCH');
        this.gift = await TokenMock.new('UDSC', 'USDC');
        this.farm = await Farm.new(this.token.address, this.gift.address);

        for (const wallet of [wallet1, wallet2, wallet3]) {
            await this.gift.mint(wallet, '1000000000');
            await this.gift.approve(this.farm.address, '1000000000', { from: wallet });
        }

        await this.farm.setDistributor(wallet1, { from: wallet1 });

        this.started = (await time.latest()).addn(10);
        await timeIncreaseTo(this.started);
    });

    /*
        Farm initialization scenarios
    */
    describe('startFarming', async function () {
        /*
            ***Test Scenario**
            Checks that only distributor may launch farming. "Distributor" is the only account that offers farming reward.
            ***Initial setup**
            - `wallet1` - distributor account
            - `wallet2` - non-distributor account

            ***Test Steps**
            Start farming using `wallet2`
            ***Expected results**
            Revert with error `'F: access denied'`.
        */
        it('should throw with rewards distribution access denied ', async function () {
            await expectRevert(
                this.farm.startFarming(1000, 60 * 60 * 24, { from: wallet2 }),
                'F: access denied',
            );
        });

        /*
            ***Test Scenario**
            Check that farming period is of `uint40` size.

            ***Test Steps**
            Start farming using 2^40^ as farming period.

            ***Expected results**
            Revert with error `'FA: period too large'`.
        */
        it('should throw with period too large', async function () {
            await expectRevert(
                this.farm.startFarming('10000', (new BN(2)).pow(new BN(40)), { from: wallet1 }),
                'FA: period too large',
            );
        });

        /*
            ***Test Scenario**
            Check that farming amount is under `uint192`

            ***Test Steps**
            Start farming using 2^192^ as farming reward.

            ***Expected results**
            Revert with error `'FA: amount too large'`.
        */
        it('should throw with amount too large', async function () {
            const largeAmount = (new BN(2)).pow(new BN(192));
            await this.gift.mint(wallet1, largeAmount, { from: wallet1 });
            await this.gift.approve(this.farm.address, largeAmount, { from: wallet1 });
            await expectRevert(
                this.farm.startFarming(largeAmount, time.duration.weeks(1), { from: wallet1 }),
                'FA: amount too large',
            );
        });
    });

    /*
        Wallet joining scenarios
     */
    describe('Farm\'s total supply', async function () {
        /*
            ***Test Scenario**
            Checks if farm's total supply is updated after a wallet joins

            ***Initial setup**
            - `wallet1` has 1000 unit of farmable token but has not joined the farm

            ***Test Steps**
            `wallet1` joins the farm

            ***Expected results**
            Farm's total supply equals 1000
         */
        it('should update totalSupply', async function () {
            await this.token.mint(wallet1, '1000');
            await this.token.join(this.farm.address, { from: wallet1 });
            expect(await this.token.farmTotalSupply(this.farm.address)).to.be.bignumber.equal('1000');
        });

        /*
            ***Test Scenario**
            Checks if farm's total supply is decreased after a wallet balance decreased
            ***Initial setup**
            - `wallet1` has 1000 unit of farmable token and joined the farm
            - `wallet2` has no farmable token and hasn't joined the farm

            ***Test Steps**
            Transfer 600 units from `wallet1` to `wallet2`
            ***Expected results**
            Farm's total supply decreased and equals to 400
         */
        it('should make totalSupply to decrease with balance', async function () {
            await this.token.mint(wallet1, '1000');
            await this.token.join(this.farm.address, { from: wallet1 });
            await this.token.transfer(wallet2, '600', { from: wallet1 });
            expect(await this.token.farmTotalSupply(this.farm.address)).to.be.bignumber.equal('400');
        });

        /*
            ***Test Scenario**
            Checks if farm's total supply is increased after a wallet balance increased
            ***Initial setup**
            - `wallet1` has 1000 unit of farmable token and joined the farm
            - `wallet2` has 1000 unit of farmable token and hasn't joined the farm

            ***Test Steps**
            Transfer 500 units from `wallet2` to `wallet1`
            ***Expected results**
            Farm's total supply increased and equals to 1500
         */
        it('should make totalSupply to increase with balance', async function () {
            await this.token.mint(wallet1, '1000');
            await this.token.mint(wallet2, '1000');
            await this.token.join(this.farm.address, { from: wallet1 });
            await this.token.transfer(wallet1, '500', { from: wallet2 });
            expect(await this.token.farmTotalSupply(this.farm.address)).to.be.bignumber.equal('1500');
        });

        /*
            ***Test Scenario**
            Checks if farm's total supply is unchaged after a transfer between farming wallets
            ***Initial setup**
            - `wallet1` has 1000 unit of farmable token and joined the farm
            - `wallet2` has 1000 unit of farmable token and joined the farm

            ***Test Steps**
            Transfer 500 units from `wallet1` to `wallet2`
            ***Expected results**
            Farm's total supply remains unchanged and equals to 400
         */
        it('should make totalSupply ignore internal transfers', async function () {
            await this.token.mint(wallet1, '1000');
            await this.token.mint(wallet2, '1000');
            await this.token.join(this.farm.address, { from: wallet1 });
            await this.token.join(this.farm.address, { from: wallet2 });
            await this.token.transfer(wallet1, '500', { from: wallet2 });
            expect(await this.token.farmTotalSupply(this.farm.address)).to.be.bignumber.equal('2000');
        });

        /*
            ***Test Scenario**
            Ensure that wallet can't join the same farm twice
            ***Initial setup**
            - `wallet1` has 1000 unit of farmable token and has joined the farm

            ***Test Steps**
            Join `wallet1` to the farm
            ***Expected results**
            Reverts with error `'ERC20Farmable: already farming'`
         */
        it('should be thrown', async function () {
            await this.token.mint(wallet1, '1000');
            await this.token.join(this.farm.address, { from: wallet1 });
            await expectRevert(
                this.token.join(this.farm.address, { from: wallet1 }),
                'ERC20Farmable: already farming',
            );
        });
    });

    // Farm's claim scenarios
    describe('claimFor', async function () {
        /*
            ***Test Scenario**
            Ensure that `claimFor` can be called only by farmable token contract
            ***Initial setup**
            - `wallet1` has 1000 unit of farmable token and joined the farm
            - `wallet2` has 1000 unit of farmable token and joined the farm

            ***Test Steps**
            Call farm's `claimFor` for `wallet1`
            ***Expected results**
            Revert with error `'ERC20: access denied'`
        */
        it('should thrown with access denied', async function () {
            await expectRevert(
                this.farm.claimFor(wallet1, '1000', { from: wallet1 }),
                'ERC20: access denied',
            );
        });
    });

    // Token's claim scenarios
    describe('claim', async function () {
        /*
            ***Test Scenario**
            Checks that farming reward can be claimed with the regular scenario 'join - farm - claim'.
            ***Initial setup**
            - `farm` started farming for 1 day with 1000 units reward
            - `wallet1` has 1000 unit of farmable token and joined the farm
            
            ***Test Steps**
            1. Fast-forward time to 1 day and 1 hour
            2. Claim reward for `wallet1`

            ***Expected results**
            `wallet1` gift token balance equals 1000
        */
        it('should claim tokens', async function () {
            await this.token.mint(wallet1, '1000');
            await this.token.join(this.farm.address, { from: wallet1 });
            await this.gift.transfer(this.farm.address, '1000', { from: wallet2 });

            await this.farm.startFarming(1000, 60 * 60 * 24);
            await timeIncreaseTo(this.started.addn(60 * 60 * 25));

            const balanceBefore = await this.gift.balanceOf(wallet1);
            await this.token.claim(this.farm.address, { from: wallet1 });
            expect(await this.gift.balanceOf(wallet1)).to.be.bignumber.equal(balanceBefore.addn(1000));
        });

        /*
            ***Test Scenario**
            Checks that non-farming wallet doesn't get a reward
            ***Initial setup**
            - `farm` started farming for 1 day with 1000 units reward
            - `wallet1` has 1000 unit of farmable token and joined the farm
            - `wallet2` hasn't joined the farm
            
            ***Test Steps**
            1. Fast-forward time to 1 day and 1 hour
            2. Claim reward for `wallet2`

            ***Expected results**
            `wallet2` gift token balance doesn't change after claim
        */
        it('should claim tokens for non-farming wallet', async function () {
            await this.token.mint(wallet1, '1000');
            await this.token.join(this.farm.address, { from: wallet1 });
            await this.gift.transfer(this.farm.address, '1000', { from: wallet2 });

            await this.farm.startFarming(1000, 60 * 60 * 24);
            await timeIncreaseTo(this.started.addn(60 * 60 * 25));
        
            const balanceBefore = await this.gift.balanceOf(wallet2);
            await this.token.claim(this.farm.address, { from: wallet2 });
            expect(await this.gift.balanceOf(wallet2)).to.be.bignumber.equal(balanceBefore);
        });
    });

    // Check all farms a user is farming scenarios
    describe('userFarms', async function () {
        /*
            ***Test Scenario**
            Check farms list a user farming is returned correctly for the wallet

            ***Initial setup**
            `wallet1` has 1000 unit of farmable token and joined the only farm
            
            ***Test Steps**
            Get all farms for `wallet1`

            ***Expected results**
            - Number of farms returned is 1
            - Address of the farm is the farm's address `wallet1` joined during setup
        */
        it('should return user farms', async function () {
            await this.token.mint(wallet1, '1000');
            await this.token.join(this.farm.address, { from: wallet1 });
            const wallet1farms = await this.token.userFarms(wallet1);
            expect(wallet1farms.length).to.be.equal(1);
            expect(wallet1farms[0]).to.be.equal(this.farm.address);
        });
    });

    // Tokens farming exit scenarios
    describe('exit', async function () {
        /*
            ***Test Scenario**
            Checks that farm's total supply decreases after a user quits farming

            ***Initial setup**
            - `farm` has not started farming
            - `wallet1` has 1000 unit of farmable token and joined the `farm`

            ***Test Steps**
            `wallet1` quits the `farm`

            ***Expected results**
            Farm's total supply equals 0
         */
        it('should be burnt', async function () {
            await this.token.mint(wallet1, '1000');
            await this.token.join(this.farm.address, { from: wallet1 });
            await this.token.quit(this.farm.address, { from: wallet1 });
            expect(await this.token.farmTotalSupply(this.farm.address)).to.be.bignumber.equal('0');
        });

        /*
            ***Test Scenario**
            Check that wallet can't quit a farm that it doesn't participate

            ***Initial setup**
            `wallet1` has not joined any farm

            ***Test Steps**
            Quit `wallet1` from the `farm`

            ***Expected results**
            Reverts with error `'ERC20Farmable: already exited'`
         */
        it('should be thrown', async function () {
            await expectRevert(
                this.token.quit(this.farm.address, { from: wallet1 }),
                'ERC20Farmable: already exited',
            );
        });

        /*
            ***Test Scenario**
            Check that wallet can't quit a farm twice in a row

            ***Initial setup**
            `wallet1` has joined the `farm`

            ***Test Steps**
            1. Quit `wallet1` from the `farm`
            1. Quit `wallet1` from the `farm`

            ***Expected results**
            Reverts with error `'ERC20Farmable: already exited'`
         */
        it('should not quit twice', async function () {
            await this.token.mint(wallet1, '1000');
            await this.token.join(this.farm.address, { from: wallet1 });
            await this.token.quit(this.farm.address, { from: wallet1 });

            await expectRevert(
                this.token.quit(this.farm.address, { from: wallet1 }),
                'ERC20Farmable: already exited',
            );
        });
    });

    // Farming reward calculations scenarios
    describe('deposit', async function () {
        /*
            ***Test Scenario**
            Staker without farming tokens joins on 1st week and adds them on 2nd
            ```
            72k => 1x: +       +-------+ => 36k
            ```

            ***Initial setup**
            - `farm` has started farming **72k** for **2 weeks**
            - `wallet1` has no farmable token and joined the `farm`

            ***Test Steps**
            1. Fast-forward to 1 week end
            2. `wallet1` get 1 farming token
            3. Fast-forward to 2 week

            ***Expected results**
            After step 1 - farmed reward = 0
            After step 3 - farmed reward = 36k
         */
        it('Staker w/o tokens joins on 1st week and adds token on 2nd', async function () {
            await this.farm.startFarming('72000', time.duration.weeks(2), { from: wallet1 });
            expect(await this.token.farmed(this.farm.address, wallet1)).to.be.bignumber.equal('0');
            
            await this.token.join(this.farm.address, { from: wallet1 });
            expect(await this.token.farmed(this.farm.address, wallet1)).to.be.bignumber.equal('0');
            
            await timeIncreaseTo(this.started.add(time.duration.weeks(1)));
            expect(await this.token.farmed(this.farm.address, wallet1)).to.be.bignumber.almostEqual('0');

            await this.token.mint(wallet1, '1');
            await timeIncreaseTo(this.started.add(time.duration.weeks(2)));
            expect(await this.token.farmed(this.farm.address, wallet1)).to.be.bignumber.almostEqual('36000');
        });

        /*
            ***Test Scenario**
            Two stakers with the same stakes wait 1w
            ```
            72k => 1x: +-------+  => 36k
            #      1x: +-------+  => 36k
            ```

            ***Initial setup**
            - `farm` has started farming **72k** for **1 week**
            - `wallet1` has 1 farmable token and joined the `farm`
            - `wallet2` has 1 farmable token and joined the `farm`

            ***Test Steps**
            Fast-forward to week 1 end

            ***Expected results**
            `wallet1` farmed reward is 36k
            `wallet2` farmed reward is 36k
         */
        it('Two stakers with the same stakes wait 1 w', async function () {
            await this.token.mint(wallet1, '1');
            await this.token.mint(wallet2, '1');

            // 72000 UDSC per week for 1 week
            await this.farm.startFarming('72000', time.duration.weeks(1), { from: wallet1 });

            expect(await this.token.farmed(this.farm.address, wallet1)).to.be.bignumber.equal('0');
            expect(await this.token.farmed(this.farm.address, wallet2)).to.be.bignumber.equal('0');

            await this.token.join(this.farm.address, { from: wallet1 });
            await this.token.join(this.farm.address, { from: wallet2 });

            expect(await this.token.farmed(this.farm.address, wallet1)).to.be.bignumber.equal('0');
            expect(await this.token.farmed(this.farm.address, wallet2)).to.be.bignumber.equal('0');

            await timeIncreaseTo(this.started.add(time.duration.weeks(1)));

            expect(await this.token.farmed(this.farm.address, wallet1)).to.be.bignumber.almostEqual('36000');
            expect(await this.token.farmed(this.farm.address, wallet2)).to.be.bignumber.almostEqual('36000');
        });

        /*
            ***Test Scenario**
            Two stakers with the same stakes wait 1w
            ```
            72k => 1x: +-------+  => 18k
            #      3x: +-------+  => 54k
            ```

            ***Initial setup**
            - `farm` has started farming **72k** for **1 week**
            - `wallet1` has 1 farmable token and joined the `farm`
            - `wallet2` has 3 farmable token and joined the `farm`

            ***Test Steps**
            Fast-forward to week 1 end

            ***Expected results**
            `wallet1` farmed reward is 18k
            `wallet2` farmed reward is 54k
         */
        it('Two stakers with the different (1:3) stakes wait 1 w', async function () {
            await this.token.mint(wallet1, '1');
            await this.token.mint(wallet2, '3');

            // 72000 UDSC per week
            await this.farm.startFarming('72000', time.duration.weeks(1), { from: wallet1 });

            expect(await this.token.farmed(this.farm.address, wallet1)).to.be.bignumber.equal('0');
            expect(await this.token.farmed(this.farm.address, wallet2)).to.be.bignumber.equal('0');

            await this.token.join(this.farm.address, { from: wallet1 });
            await this.token.join(this.farm.address, { from: wallet2 });

            expect(await this.token.farmed(this.farm.address, wallet1)).to.be.bignumber.equal('0');
            expect(await this.token.farmed(this.farm.address, wallet2)).to.be.bignumber.equal('0');

            await timeIncreaseTo(this.started.add(time.duration.weeks(1)));

            expect(await this.token.farmed(this.farm.address, wallet1)).to.be.bignumber.almostEqual('18000');
            expect(await this.token.farmed(this.farm.address, wallet2)).to.be.bignumber.almostEqual('54000');
        });

        /*
            ***Test Scenario**
            Two stakers with the different (1:3) stakes wait 2 weeks
            ```
            72k => 1x: +--------+ 72k => 1x: +--------+ => 72k for 1w + 18k for 2w
            #      0x:                   3x: +--------+ =>  0k for 1w + 54k for 2w
            ```

            ***Initial setup**
            - `farm` has started farming **72k** for **1 week**
            - `wallet1` has 1 farmable token and joined the `farm`
            - `wallet2` has 3 farmable token and has not joined the `farm`

            ***Test steps and expected rewards**
            |#  |Test Steps|`wallet1`|`wallet2`|
            |---|----------|---------|---------|
            |1. |Fast-forward => **week 1**                 |72k|0|
            |2. |`wallet2` joins the `farm`                 |72k|0|
            |3. |`farm` starts new farming 72k for 1 week   |72k|0|
            |4. |Fast-forward => **week 2**                 |90k|54k|

        */
        it('Two stakers with the different (1:3) stakes wait 2 weeks', async function () {
            await this.token.mint(wallet1, '1');
            await this.token.mint(wallet2, '3');

            // 72000 UDSC per week
            await this.farm.startFarming('72000', time.duration.weeks(1), { from: wallet1 });

            await this.token.join(this.farm.address, { from: wallet1 });
            expect(await this.token.farmTotalSupply(this.farm.address)).to.be.bignumber.almostEqual('1');

            await timeIncreaseTo(this.started.add(time.duration.weeks(1)));

            await this.token.join(this.farm.address, { from: wallet2 });

            expect(await this.token.farmed(this.farm.address, wallet1)).to.be.bignumber.almostEqual('72000');
            expect(await this.token.farmed(this.farm.address, wallet2)).to.be.bignumber.almostEqual('0');

            await this.farm.startFarming('72000', time.duration.weeks(1), { from: wallet1 });
            await timeIncreaseTo(this.started.add(time.duration.weeks(2)));

            expect(await this.token.farmed(this.farm.address, wallet1)).to.be.bignumber.almostEqual('90000');
            expect(await this.token.farmed(this.farm.address, wallet2)).to.be.bignumber.almostEqual('54000');
        });

        /*
            ***Test Scenario**
            One staker on 1st and 3rd weeks farming with gap
            ```
            72k => 1x: +--------+       72k => 1x: +--------+ = 72k for 1w + 0k for 2w + 72k for 3w
            ```

            ***Initial setup**
            - `farm` has started farming **72k** for **1 week**
            - `wallet1` has 1 farmable token and joined the `farm`

            ***Test steps and expected rewards**
            |#  |Test Steps|`wallet1`|
            |---|----------|---------|
            |1. |Fast-forward => **week 1**                 |72k|
            |2. |Fast-forward => **week 2**                 |72k|
            |3. |`farm` starts new farming 72k for 1 week   |72k|
            |4. |Fast-forward => **week 3**                 |144k|
            
         */
        it('One staker on 1st and 3rd weeks farming with gap', async function () {
            await this.token.mint(wallet1, '1');
            // 72000 UDSC per week for 1 weeks
            await this.farm.startFarming('72000', time.duration.weeks(1), { from: wallet1 });
            await this.token.join(this.farm.address, { from: wallet1 });

            await timeIncreaseTo(this.started.add(time.duration.weeks(1)));
            expect(await this.token.farmed(this.farm.address, wallet1)).to.be.bignumber.almostEqual('72000');

            await timeIncreaseTo(this.started.add(time.duration.weeks(2)));
            expect(await this.token.farmed(this.farm.address, wallet1)).to.be.bignumber.almostEqual('72000');

            // 72000 UDSC per week for 1 weeks
            await this.farm.startFarming('72000', time.duration.weeks(1), { from: wallet1 });
            await timeIncreaseTo(this.started.add(time.duration.weeks(3)));
            expect(await this.token.farmed(this.farm.address, wallet1)).to.be.bignumber.almostEqual('144000');
        });

        /*
            ***Test Scenario**
            One staker on 1st and 3rd weeks farming with gap and claims in the middle
            ```
            72k => 1x: +--------+       72k => 1x: +--------+ = 72k for 1w + 0k for 2w + 72k for 3w
            ```

            ***Initial setup**
            - `farm` has started farming **72k** for **1 week**
            - `wallet1` has 1 farmable token and joined the `farm`

            ***Test steps and expected rewards**
            |#  |Test Steps|`wallet1`|
            |---|----------|---------|
            |1. |Fast-forward => **week 1**                 |72k|
            |2. |Claim reward for `wallet1`                 |0  |
            |2. |Fast-forward => **week 2**                 |0|
            |3. |`farm` starts new farming 72k for 1 week   |0|
            |4. |Fast-forward => **week 3**                 |72k|

         */
        it('One staker on 1st and 3rd weeks farming with gap + claim in the middle', async function () {
            await this.token.mint(wallet1, '1');

            // 72000 UDSC per week for 1 weeks
            await this.farm.startFarming('72000', time.duration.weeks(1), { from: wallet1 });

            await this.token.join(this.farm.address, { from: wallet1 });

            await timeIncreaseTo(this.started.add(time.duration.weeks(1)));

            expect(await this.token.farmed(this.farm.address, wallet1)).to.be.bignumber.almostEqual('72000');
            await this.token.claim(this.farm.address, { from: wallet1 });
            expect(await this.token.farmed(this.farm.address, wallet1)).to.be.bignumber.almostEqual('0');

            await timeIncreaseTo(this.started.add(time.duration.weeks(2)));

            // 72000 UDSC per week for 1 weeks
            await this.farm.startFarming('72000', time.duration.weeks(1), { from: wallet1 });
            await timeIncreaseTo(this.started.add(time.duration.weeks(3)));

            expect(await this.token.farmed(this.farm.address, wallet1)).to.be.bignumber.almostEqual('72000');
        });

        /*
            ***Test Scenario**
            One staker on 1st and 3rd weeks farming with gap and exits and rejoins in the middle
            ```
            72k => 1x: +--------+       72k => 1x: +--------+ = 72k for 1w + 0k for 2w + 72k for 3w
            ```

            ***Initial setup**
            - `farm` has started farming **72k** for **1 week**
            - `wallet1` has 1 farmable token and joined the `farm`

            ***Test steps and expected rewards**
            |#  |Test Steps|`wallet1`|
            |---|----------|---------|
            |1. |Fast-forward => **week 1**                 |72k|
            |2. |`wallet1` quits `farm`                     |72k|
            |3. |`wallet1` joins `farm`                     |72k|
            |4. |Fast-forward => **week 2**                 |72k|
            |5. |`farm` starts new farming 72k for 1 week   |72k|
            |6. |Fast-forward => **week 3**                 |144k|

         */
        it('One staker on 1st and 3rd weeks farming with gap + exit/farm in the middle', async function () {
            await this.token.mint(wallet1, '1');

            // 72000 UDSC per week for 1 weeks
            await this.farm.startFarming('72000', time.duration.weeks(1), { from: wallet1 });

            await this.token.join(this.farm.address, { from: wallet1 });

            await timeIncreaseTo(this.started.add(time.duration.weeks(1)));

            expect(await this.token.farmed(this.farm.address, wallet1)).to.be.bignumber.almostEqual('72000');
            await this.token.quit(this.farm.address, { from: wallet1 });
            expect(await this.token.farmed(this.farm.address, wallet1)).to.be.bignumber.almostEqual('72000');
            await this.token.join(this.farm.address, { from: wallet1 });
            expect(await this.token.farmed(this.farm.address, wallet1)).to.be.bignumber.almostEqual('72000');

            await timeIncreaseTo(this.started.add(time.duration.weeks(2)));

            // 72000 UDSC per week for 1 weeks
            await this.farm.startFarming('72000', time.duration.weeks(1), { from: wallet1 });
            await timeIncreaseTo(this.started.add(time.duration.weeks(3)));

            expect(await this.token.farmed(this.farm.address, wallet1)).to.be.bignumber.almostEqual('144000');
        });

        /*
            ***Test Scenario**
            One staker on 1st and 3rd weeks farming with gap and exits and rejoins in the middle
            ```
            72k => 1x: +--------+       72k => 1x: +--------+ = 72k for 1w + 0k for 2w + 72k for 3w
            ```

            ***Initial setup**
            - `farm` has started farming **72k** for **1 week**
            - `wallet1` has 1 farmable token and joined the `farm`

            ***Test steps and expected rewards**
            |#  |Test Steps|`wallet1`|
            |---|----------|---------|
            |1. |Fast-forward => **week 1**                 |72k|
            |2. |`wallet1` quits `farm`                     |72k|
            |3. |`wallet1` claims farming reward            |0k|
            |4. |`wallet1` joins `farm`                     |0k|
            |5. |Fast-forward => **week 2**                 |0k|
            |6. |`farm` starts new farming 72k for 1 week   |72k|
            |7. |Fast-forward => **week 3**                 |72k|

        */
        it('One staker on 1st and 3rd weeks farming with gap + exit/claim in the middle', async function () {
            await this.token.mint(wallet1, '1');

            // 72000 UDSC per week for 1 weeks
            await this.farm.startFarming('72000', time.duration.weeks(1), { from: wallet1 });

            await this.token.join(this.farm.address, { from: wallet1 });

            await timeIncreaseTo(this.started.add(time.duration.weeks(1)));

            expect(await this.token.farmed(this.farm.address, wallet1)).to.be.bignumber.almostEqual('72000');
            await this.token.quit(this.farm.address, { from: wallet1 });
            expect(await this.token.farmed(this.farm.address, wallet1)).to.be.bignumber.almostEqual('72000');
            await this.token.claim(this.farm.address, { from: wallet1 });
            expect(await this.token.farmed(this.farm.address, wallet1)).to.be.bignumber.almostEqual('0');
            await this.token.join(this.farm.address, { from: wallet1 });
            expect(await this.token.farmed(this.farm.address, wallet1)).to.be.bignumber.almostEqual('0');

            await timeIncreaseTo(this.started.add(time.duration.weeks(2)));

            // 72000 UDSC per week for 1 weeks
            await this.farm.startFarming('72000', time.duration.weeks(1), { from: wallet1 });
            await timeIncreaseTo(this.started.add(time.duration.weeks(3)));

            expect(await this.token.farmed(this.farm.address, wallet1)).to.be.bignumber.almostEqual('72000');
            expect(await this.token.farmed(this.farm.address, wallet2)).to.be.bignumber.almostEqual('0');
        });

        /*
            ***Test Scenario**
            One staker on 1st and 3rd weeks farming with gap and exits and rejoins in the middle
            ```
            1x: 72k =>  +-------+ 72k => +-------+ 72k => +-------+ = 18k for 1w +  8k for 2w + 12k for 3w
            3x:         +-------+        +-------+                  = 54k for 1w + 24k for 2w +  0k for 3w
            5x:                          +-------+        +-------+ =  0k for 1w + 40k for 2w + 60k for 3w
            ```

            ***Initial setup**
            - `farm` has started farming **72k** for **1 week**
            - `wallet1` has 1 farmable token and joined the `farm`
            - `wallet2` has 3 farmable token and joined the `farm`
            - `wallet3` has 5 farmable token and hasn't joined the `farm`

            ***Test steps and expected rewards**
            |#  |Test Steps|`wallet1`|`wallet2`|`wallet3`|
            |---|----------|---------|---------|---------|
            |1. |Fast-forward => **week 1**                 |18k|54k|0|
            |2. |`wallet3` joins `farm`                     |18k|54k|0|
            |3. |`farm` starts new farming 72k for 1 week   |18k|54k|0|
            |4. |Fast-forward => **week 2**                 |26k|78k|40k|
            |5. |`wallet2` quits `farm`                     |26k|78k|40k|
            |6. |`farm` starts new farming 72k for 1 week   |26k|78k|40k|
            |7. |Fast-forward => **week 3**                 |38k|78k|100k|

        */
        it('Three stakers with the different (1:3:5) stakes wait 3 weeks', async function () {
            await this.token.mint(wallet1, '1');
            await this.token.mint(wallet2, '3');
            await this.token.mint(wallet3, '5');

            // 72000 UDSC per week for 3 weeks
            await this.farm.startFarming('72000', time.duration.weeks(1), { from: wallet1 });

            await this.token.join(this.farm.address, { from: wallet1 });
            await this.token.join(this.farm.address, { from: wallet2 });

            await timeIncreaseTo(this.started.add(time.duration.weeks(1)));

            await this.token.join(this.farm.address, { from: wallet3 });

            // expect(await this.token.farmedPerToken()).to.be.bignumber.almostEqual('18000');
            expect(await this.token.farmed(this.farm.address, wallet1)).to.be.bignumber.almostEqual('18000');
            expect(await this.token.farmed(this.farm.address, wallet2)).to.be.bignumber.almostEqual('54000');

            await this.farm.startFarming('72000', time.duration.weeks(1), { from: wallet1 });
            await timeIncreaseTo(this.started.add(time.duration.weeks(2)));

            // expect(await this.token.farmedPerToken()).to.be.bignumber.almostEqual('26000'); // 18k + 8k
            expect(await this.token.farmed(this.farm.address, wallet1)).to.be.bignumber.almostEqual('26000');
            expect(await this.token.farmed(this.farm.address, wallet2)).to.be.bignumber.almostEqual('78000');
            expect(await this.token.farmed(this.farm.address, wallet3)).to.be.bignumber.almostEqual('40000');

            await this.token.quit(this.farm.address, { from: wallet2 });

            await this.farm.startFarming('72000', time.duration.weeks(1), { from: wallet1 });
            await timeIncreaseTo(this.started.add(time.duration.weeks(3)));

            // expect(await this.token.farmedPerToken()).to.be.bignumber.almostEqual('38000'); // 18k + 8k + 12k
            expect(await this.token.farmed(this.farm.address, wallet1)).to.be.bignumber.almostEqual('38000');
            expect(await this.token.farmed(this.farm.address, wallet2)).to.be.bignumber.almostEqual('78000');
            expect(await this.token.farmed(this.farm.address, wallet3)).to.be.bignumber.almostEqual('100000');
        });

        /*
            ***Test Scenario**
            One staker on 1st and 3rd weeks farming with gap and exits and rejoins in the middle
            ```
            1x: 216k => +---------------------+ = 18k for 1w +  8k for 2w + 12k for 3w
            3x:         +--------------+        = 54k for 1w + 24k for 2w +  0k for 3w
            5x:                +--------------+ =  0k for 1w + 40k for 2w + 60k for 3w
            ```

            ***Initial setup**
            - `farm` has started farming **216k** for **3 weeks**
            - `wallet1` has 1 farmable token and joined the `farm`
            - `wallet2` has 3 farmable token and joined the `farm`
            - `wallet3` has 5 farmable token and hasn't joined the `farm`

            ***Test steps and expected rewards**
            |#  |Test Steps|`wallet1`|`wallet2`|`wallet3`|
            |---|----------|---------|---------|---------|
            |1. |Fast-forward => **week 1**                 |18k|54k|0|
            |2. |`wallet3` joins `farm`                     |18k|54k|0|
            |3. |Fast-forward => **week 2**                 |26k|78k|40k|
            |4. |`wallet2` quits `farm`                     |26k|78k|40k|
            |5. |Fast-forward => **week 3**                 |38k|78k|100k|

        */
        it('Three stakers with the different (1:3:5) stakes wait 3 weeks for 1 farming event', async function () {
            await this.token.mint(wallet1, '1');
            await this.token.mint(wallet2, '3');
            await this.token.mint(wallet3, '5');

            // 72000 UDSC per week for 3 weeks
            await this.farm.startFarming('216000', time.duration.weeks(3), { from: wallet1 });

            await this.token.join(this.farm.address, { from: wallet1 });
            await this.token.join(this.farm.address, { from: wallet2 });

            await timeIncreaseTo(this.started.add(time.duration.weeks(1)));

            await this.token.join(this.farm.address, { from: wallet3 });

            // expect(await this.token.farmedPerToken()).to.be.bignumber.almostEqual('18000');
            expect(await this.token.farmed(this.farm.address, wallet1)).to.be.bignumber.almostEqual('18000');
            expect(await this.token.farmed(this.farm.address, wallet2)).to.be.bignumber.almostEqual('54000');

            await timeIncreaseTo(this.started.add(time.duration.weeks(2)));

            await this.token.quit(this.farm.address, { from: wallet2 });

            expect(await this.token.farmed(this.farm.address, wallet1)).to.be.bignumber.almostEqual('26000');
            expect(await this.token.farmed(this.farm.address, wallet2)).to.be.bignumber.almostEqual('78000');
            expect(await this.token.farmed(this.farm.address, wallet3)).to.be.bignumber.almostEqual('40000');

            await timeIncreaseTo(this.started.add(time.duration.weeks(3)));

            // expect(await this.token.farmedPerToken()).to.be.bignumber.almostEqual('38000'); // 18k + 8k + 12k
            expect(await this.token.farmed(this.farm.address, wallet1)).to.be.bignumber.almostEqual('38000');
            expect(await this.token.farmed(this.farm.address, wallet2)).to.be.bignumber.almostEqual('78000');
            expect(await this.token.farmed(this.farm.address, wallet3)).to.be.bignumber.almostEqual('100000');
        });

        /*
            ***Test Scenario**
            Add more farming reward before previous farming finished
            ```
            1x: 10k => +-------+ = 2750 for 1w
            3x:  1k => +-------+ = 8250 for 1w
            ```

            ***Initial setup**
            - `farm` has started farming **10k** for **1 weeks**
            - `wallet1` has 1 farmable token and joined the `farm`
            - `wallet2` has 3 farmable token and joined the `farm`

            ***Test steps and expected rewards**
            |#  |Test Steps|`wallet1`|`wallet2`|
            |---|----------|---------|---------|
            |1. |`farm` starts new farming 1k for 1 week    |0|0|
            |2. |Fast-forward => **week 1**                 |2720|8250|

        */
        it('Notify Reward Amount before prev farming finished', async function () {
            await this.token.mint(wallet1, '1');
            await this.token.mint(wallet2, '3');

            // 10000 UDSC per week for 1 weeks
            await this.farm.startFarming('10000', time.duration.weeks(1), { from: wallet1 });
            expect(await this.token.farmed(this.farm.address, wallet1)).to.be.bignumber.equal('0');
            expect(await this.token.farmed(this.farm.address, wallet2)).to.be.bignumber.equal('0');

            // 1000 UDSC per week for 1 weeks
            await this.farm.startFarming('1000', time.duration.weeks(1), { from: wallet1 });

            await this.token.join(this.farm.address, { from: wallet1 });
            await this.token.join(this.farm.address, { from: wallet2 });

            await timeIncreaseTo(this.started.add(time.duration.weeks(1)));

            expect(await this.token.farmed(this.farm.address, wallet1)).to.be.bignumber.almostEqual('2750');
            expect(await this.token.farmed(this.farm.address, wallet2)).to.be.bignumber.almostEqual('8250');
        });
    });

    // Token transfer scenarios
    describe('transfers', async function () {
        /*
            ***Test Scenario**
            Transfer from one wallet to another, both are farming
            ```
            72k => 2x: +-------+ 1х: +--------+   = 9k  for 1w + 27k for 2w = 36
            #      1x: +-------+ 2x: +--------+   = 27k for 1w +  9k for 2w = 36
            ```

            ***Initial setup**
            - `farm` has started farming **72k** for **2 weeks**
            - `wallet1` has 1 farmable token and joined the `farm`
            - `wallet2` has 3 farmable token and joined the `farm`

            ***Test steps and expected rewards**
            |#  |Test Steps|`wallet1`|`wallet2`|
            |---|----------|---------|---------|
            |1. |Fast-forward => **week 1**                             |9k|27k|
            |2. |Transfer 2 farmable tokens from `wallet2` to `wallet1` |9k|27k|
            |3. |Fast-forward => **week 2**                             |36k|36k|

        */
        it('Transfer from one wallet to another, both farming', async function () {
            await this.token.mint(wallet1, '1');
            await this.token.mint(wallet2, '3');

            // 36000 UDSC per week for 2 weeks
            await this.farm.startFarming('72000', time.duration.weeks(2), { from: wallet1 });

            await this.token.join(this.farm.address, { from: wallet1 });
            await this.token.join(this.farm.address, { from: wallet2 });

            await timeIncreaseTo(this.started.add(time.duration.weeks(1)));

            expect(await this.token.farmed(this.farm.address, wallet1)).to.be.bignumber.almostEqual('9000');
            expect(await this.token.farmed(this.farm.address, wallet2)).to.be.bignumber.almostEqual('27000');

            await this.token.transfer(wallet1, '2', { from: wallet2 });

            await timeIncreaseTo(this.started.add(time.duration.weeks(2)));

            expect(await this.token.farmed(this.farm.address, wallet1)).to.be.bignumber.almostEqual('36000');
            expect(await this.token.farmed(this.farm.address, wallet2)).to.be.bignumber.almostEqual('36000');
        });

        // ```
        // 1x: +-------+--------+   = 18k for 1w + 36k for 2w
        // 1x: +-------+            = 18k for 1w +  0k for 2w
        // ```
        /*
            ***Test Scenario**
            Transfer from one wallet to another, sender is farming, reciever is not farming
            ```
            72k => 1x: +-------+ 1х: +--------+   = 9k  for 1w + 27k for 2w = 36
            #      1x: +-------+ 0x: +        +   = 27k for 1w +  9k for 2w = 36
            ```

            ***Initial setup**
            - `farm` has started farming **72k** for **2 weeks**
            - `wallet1` has 1 farmable token and joined the `farm`
            - `wallet2` has 1 farmable token and joined the `farm`
            - `wallet3` has no farmable token and hasn't joined the `farm`

            ***Test steps and expected rewards**
            |#  |Test Steps|`wallet1`|`wallet2`|
            |---|----------|---------|---------|
            |1. |Fast-forward => **week 1**                             |18k|18k|
            |2. |Transfer 2 farmable tokens from `wallet2` to `wallet3` |18k|18k|
            |3. |Fast-forward => **week 2**                             |54k|18k|

        */
        it('Transfer from one wallet to another, sender is farming, reciever is not farming', async function () {
            await this.token.mint(wallet1, '1');
            await this.token.mint(wallet2, '1');

            // 36000 UDSC per week for 2 weeks
            await this.farm.startFarming('72000', time.duration.weeks(2), { from: wallet1 });

            await this.token.join(this.farm.address, { from: wallet1 });
            await this.token.join(this.farm.address, { from: wallet2 });

            await timeIncreaseTo(this.started.add(time.duration.weeks(1)));

            expect(await this.token.farmed(this.farm.address, wallet1)).to.be.bignumber.almostEqual('18000');
            expect(await this.token.farmed(this.farm.address, wallet2)).to.be.bignumber.almostEqual('18000');

            await this.token.transfer(wallet3, '1', { from: wallet2 });

            await timeIncreaseTo(this.started.add(time.duration.weeks(2)));

            // expect(await this.token.farmedPerToken()).to.be.bignumber.almostEqual('38000'); // 18k + 8k + 12k
            expect(await this.token.farmed(this.farm.address, wallet1)).to.be.bignumber.almostEqual('54000');
            expect(await this.token.farmed(this.farm.address, wallet2)).to.be.bignumber.almostEqual('18000');
        });

        /*
            ***Test Scenario**
            Transfer farming token to farming wallet in the middle of farming
            ```
            72k => 1x: +-------+ 3х: +--------+   = 18k  for 1w + 27k for 2w = 36
            #      1x: +-------+ 1x: +--------+   = 18k for 1w +  9k for 2w = 36
            ```

            ***Initial setup**
            - `farm` has started farming **72k** for **2 weeks**
            - `wallet1` has 1 farmable token and joined the `farm`
            - `wallet2` has 1 farmable token and joined the `farm`
            - `wallet3` has 2 farmable token and hasn't joined the `farm`

            ***Test steps and expected rewards**
            |#  |Test Steps|`wallet1`|`wallet2`|
            |---|----------|---------|---------|
            |1. |Fast-forward => **week 1**                             |18k|18k|
            |2. |Transfer 2 farmable tokens from `wallet3` to `wallet1` |18k|18k|
            |3. |Fast-forward => **week 2**                             |45k|27k|

        */
        it('Transfer from one wallet to another, sender is not farming, reciever is farming', async function () {
            await this.token.mint(wallet1, '1');
            await this.token.mint(wallet2, '1');
            await this.token.mint(wallet3, '2');

            // 36000 UDSC per week for 2 weeks
            await this.farm.startFarming('72000', time.duration.weeks(2), { from: wallet1 });

            await this.token.join(this.farm.address, { from: wallet1 });
            await this.token.join(this.farm.address, { from: wallet2 });

            await timeIncreaseTo(this.started.add(time.duration.weeks(1)));

            expect(await this.token.farmed(this.farm.address, wallet1)).to.be.bignumber.almostEqual('18000');
            expect(await this.token.farmed(this.farm.address, wallet2)).to.be.bignumber.almostEqual('18000');

            await this.token.transfer(wallet1, '2', { from: wallet3 });

            await timeIncreaseTo(this.started.add(time.duration.weeks(2)));

            expect(await this.token.farmed(this.farm.address, wallet1)).to.be.bignumber.almostEqual('45000');
            expect(await this.token.farmed(this.farm.address, wallet2)).to.be.bignumber.almostEqual('27000');
        });

        /*
            ***Test Scenario**
            Transfer from one wallet to another, both are not farming
            ```
            72k => 0x: +       + 1х: +--------+   = 0k for 1w +  9k for 2w
            #      0x: +       + 3x: +--------+   = 0k for 1w + 27k for 2w
            ```

            ***Initial setup**
            - `farm` has started farming **72k** for **2 weeks**
            - `wallet1` has 1 farmable token and has not joined the `farm`
            - `wallet2` has 1 farmable token and has not joined the `farm`

            ***Test steps and expected rewards**
            |#  |Test Steps|`wallet1`|`wallet2`|
            |---|----------|---------|---------|
            |1. |Fast-forward => **week 1**                             |0|0|
            |3. |Transfer 3 from `wallet1` to `wallet2`                 |0|0|
            |2. |`wallet1` and `wallet2` join the `farm`                |0|0|
            |4. |Fast-forward => **week 2**                             |9k|27k|

        */
        it('Transfer from one wallet to another, both are not farming', async function () {
            await this.token.mint(wallet1, '4');

            await this.farm.startFarming('72000', time.duration.weeks(2), { from: wallet1 });
            await timeIncreaseTo(this.started.add(time.duration.weeks(1)));

            expect(await this.token.farmed(this.farm.address, wallet1)).to.be.bignumber.almostEqual('0');
            expect(await this.token.farmed(this.farm.address, wallet2)).to.be.bignumber.almostEqual('0');

            await this.token.transfer(wallet2, '3', { from: wallet1 });

            await this.token.join(this.farm.address, { from: wallet1 });
            await this.token.join(this.farm.address, { from: wallet2 });

            await timeIncreaseTo(this.started.add(time.duration.weeks(2)));

            expect(await this.token.farmed(this.farm.address, wallet1)).to.be.bignumber.almostEqual('9000');
            expect(await this.token.farmed(this.farm.address, wallet2)).to.be.bignumber.almostEqual('27000');
=======
describe('ERC20Farmable', function () {
    let wallet1, wallet2, wallet3;
    const initialSupply = ether('1.0');

    before(async () => {
        [wallet1, wallet2, wallet3] = await web3.eth.getAccounts();
    });

    beforeEach(async () => {
        this.token = await ERC20FarmableMock.new('1INCH', '1INCH');
        await this.token.mint(wallet1, initialSupply);

        this.gift = await TokenMock.new('UDSC', 'USDC', '0');
        this.farm = await Farm.new(this.token.address, this.gift.address);
    });

    shouldBehaveLikeFarmable(() => ({
        initialSupply,
        initialHolder: wallet1,
        recipient: wallet2,
        anotherAccount: wallet3,
        token: this.token,
        farm: this.farm,
        gift: this.gift,
    }));

    describe('farming', async () => {
        beforeEach(async () => {
            this.gift = await TokenMock.new('UDSC', 'USDC', '0');
            this.farm = await Farm.new(this.token.address, this.gift.address);

            for (const wallet of [wallet1, wallet2, wallet3]) {
                await this.gift.mint(wallet, '1000000000');
                await this.gift.approve(this.farm.address, '1000000000', { from: wallet });
            }

            await this.farm.setDistributor(wallet1);

            this.started = (await time.latest()).addn(10);
            await timeIncreaseTo(this.started);
        });

        describe('startFarming', async () => {
            it('should thrown with rewards distribution access denied ', async () => {
                await expectRevert(
                    this.farm.startFarming(1000, 60 * 60 * 24, { from: wallet2 }),
                    'F: access denied',
                );
            });

            it('Thrown with Period too large', async () => {
                await expectRevert(
                    this.farm.startFarming('10000', (new BN(2)).pow(new BN(40)), { from: wallet1 }),
                    'FA: period too large',
                );
            });

            it('Thrown with Amount too large', async () => {
                const largeAmount = (new BN(2)).pow(new BN(192));
                await this.gift.mint(wallet1, largeAmount);
                await this.gift.approve(this.farm.address, largeAmount);
                await expectRevert(
                    this.farm.startFarming(largeAmount, time.duration.weeks(1), { from: wallet1 }),
                    'FA: amount too large',
                );
            });
        });

        describe('claim', async () => {
            it('should claim tokens', async () => {
                await this.token.join(this.farm.address, { from: wallet1 });
                await this.gift.transfer(this.farm.address, '1000', { from: wallet2 });

                await this.farm.startFarming(1000, 60 * 60 * 24, { from: wallet1 });
                await timeIncreaseTo(this.started.addn(60 * 60 * 25));

                const balanceBefore = await this.gift.balanceOf(wallet1);
                await this.token.claim(this.farm.address, { from: wallet1 });
                expect(await this.gift.balanceOf(wallet1)).to.be.bignumber.equal(balanceBefore.addn(1000));
            });

            it('should claim tokens for non-user farms wallet', async () => {
                await this.token.join(this.farm.address, { from: wallet1 });
                await this.gift.transfer(this.farm.address, '1000', { from: wallet2 });

                await this.farm.startFarming(1000, 60 * 60 * 24, { from: wallet1 });
                await timeIncreaseTo(this.started.addn(60 * 60 * 25));

                const balanceBefore = await this.gift.balanceOf(wallet2);
                await this.token.claim(this.farm.address, { from: wallet2 });
                expect(await this.gift.balanceOf(wallet2)).to.be.bignumber.equal(balanceBefore);
            });
        });

        describe('claimFor', async () => {
            it('should thrown with access denied', async () => {
                await expectRevert(
                    this.farm.claimFor(wallet1, '1000', { from: wallet1 }),
                    'ERC20: access denied',
                );
            });
>>>>>>> 4608cc9a
        });
    });
});<|MERGE_RESOLUTION|>--- conflicted
+++ resolved
@@ -21,1060 +21,6 @@
     });
 });
 
-<<<<<<< HEAD
-contract('ERC20Farmable', function ([wallet1, wallet2, wallet3]) {
-    beforeEach(async function () {
-        this.token = await ERC20FarmableMock.new('1INCH', '1INCH');
-        this.gift = await TokenMock.new('UDSC', 'USDC');
-        this.farm = await Farm.new(this.token.address, this.gift.address);
-
-        for (const wallet of [wallet1, wallet2, wallet3]) {
-            await this.gift.mint(wallet, '1000000000');
-            await this.gift.approve(this.farm.address, '1000000000', { from: wallet });
-        }
-
-        await this.farm.setDistributor(wallet1, { from: wallet1 });
-
-        this.started = (await time.latest()).addn(10);
-        await timeIncreaseTo(this.started);
-    });
-
-    /*
-        Farm initialization scenarios
-    */
-    describe('startFarming', async function () {
-        /*
-            ***Test Scenario**
-            Checks that only distributor may launch farming. "Distributor" is the only account that offers farming reward.
-            ***Initial setup**
-            - `wallet1` - distributor account
-            - `wallet2` - non-distributor account
-
-            ***Test Steps**
-            Start farming using `wallet2`
-            ***Expected results**
-            Revert with error `'F: access denied'`.
-        */
-        it('should throw with rewards distribution access denied ', async function () {
-            await expectRevert(
-                this.farm.startFarming(1000, 60 * 60 * 24, { from: wallet2 }),
-                'F: access denied',
-            );
-        });
-
-        /*
-            ***Test Scenario**
-            Check that farming period is of `uint40` size.
-
-            ***Test Steps**
-            Start farming using 2^40^ as farming period.
-
-            ***Expected results**
-            Revert with error `'FA: period too large'`.
-        */
-        it('should throw with period too large', async function () {
-            await expectRevert(
-                this.farm.startFarming('10000', (new BN(2)).pow(new BN(40)), { from: wallet1 }),
-                'FA: period too large',
-            );
-        });
-
-        /*
-            ***Test Scenario**
-            Check that farming amount is under `uint192`
-
-            ***Test Steps**
-            Start farming using 2^192^ as farming reward.
-
-            ***Expected results**
-            Revert with error `'FA: amount too large'`.
-        */
-        it('should throw with amount too large', async function () {
-            const largeAmount = (new BN(2)).pow(new BN(192));
-            await this.gift.mint(wallet1, largeAmount, { from: wallet1 });
-            await this.gift.approve(this.farm.address, largeAmount, { from: wallet1 });
-            await expectRevert(
-                this.farm.startFarming(largeAmount, time.duration.weeks(1), { from: wallet1 }),
-                'FA: amount too large',
-            );
-        });
-    });
-
-    /*
-        Wallet joining scenarios
-     */
-    describe('Farm\'s total supply', async function () {
-        /*
-            ***Test Scenario**
-            Checks if farm's total supply is updated after a wallet joins
-
-            ***Initial setup**
-            - `wallet1` has 1000 unit of farmable token but has not joined the farm
-
-            ***Test Steps**
-            `wallet1` joins the farm
-
-            ***Expected results**
-            Farm's total supply equals 1000
-         */
-        it('should update totalSupply', async function () {
-            await this.token.mint(wallet1, '1000');
-            await this.token.join(this.farm.address, { from: wallet1 });
-            expect(await this.token.farmTotalSupply(this.farm.address)).to.be.bignumber.equal('1000');
-        });
-
-        /*
-            ***Test Scenario**
-            Checks if farm's total supply is decreased after a wallet balance decreased
-            ***Initial setup**
-            - `wallet1` has 1000 unit of farmable token and joined the farm
-            - `wallet2` has no farmable token and hasn't joined the farm
-
-            ***Test Steps**
-            Transfer 600 units from `wallet1` to `wallet2`
-            ***Expected results**
-            Farm's total supply decreased and equals to 400
-         */
-        it('should make totalSupply to decrease with balance', async function () {
-            await this.token.mint(wallet1, '1000');
-            await this.token.join(this.farm.address, { from: wallet1 });
-            await this.token.transfer(wallet2, '600', { from: wallet1 });
-            expect(await this.token.farmTotalSupply(this.farm.address)).to.be.bignumber.equal('400');
-        });
-
-        /*
-            ***Test Scenario**
-            Checks if farm's total supply is increased after a wallet balance increased
-            ***Initial setup**
-            - `wallet1` has 1000 unit of farmable token and joined the farm
-            - `wallet2` has 1000 unit of farmable token and hasn't joined the farm
-
-            ***Test Steps**
-            Transfer 500 units from `wallet2` to `wallet1`
-            ***Expected results**
-            Farm's total supply increased and equals to 1500
-         */
-        it('should make totalSupply to increase with balance', async function () {
-            await this.token.mint(wallet1, '1000');
-            await this.token.mint(wallet2, '1000');
-            await this.token.join(this.farm.address, { from: wallet1 });
-            await this.token.transfer(wallet1, '500', { from: wallet2 });
-            expect(await this.token.farmTotalSupply(this.farm.address)).to.be.bignumber.equal('1500');
-        });
-
-        /*
-            ***Test Scenario**
-            Checks if farm's total supply is unchaged after a transfer between farming wallets
-            ***Initial setup**
-            - `wallet1` has 1000 unit of farmable token and joined the farm
-            - `wallet2` has 1000 unit of farmable token and joined the farm
-
-            ***Test Steps**
-            Transfer 500 units from `wallet1` to `wallet2`
-            ***Expected results**
-            Farm's total supply remains unchanged and equals to 400
-         */
-        it('should make totalSupply ignore internal transfers', async function () {
-            await this.token.mint(wallet1, '1000');
-            await this.token.mint(wallet2, '1000');
-            await this.token.join(this.farm.address, { from: wallet1 });
-            await this.token.join(this.farm.address, { from: wallet2 });
-            await this.token.transfer(wallet1, '500', { from: wallet2 });
-            expect(await this.token.farmTotalSupply(this.farm.address)).to.be.bignumber.equal('2000');
-        });
-
-        /*
-            ***Test Scenario**
-            Ensure that wallet can't join the same farm twice
-            ***Initial setup**
-            - `wallet1` has 1000 unit of farmable token and has joined the farm
-
-            ***Test Steps**
-            Join `wallet1` to the farm
-            ***Expected results**
-            Reverts with error `'ERC20Farmable: already farming'`
-         */
-        it('should be thrown', async function () {
-            await this.token.mint(wallet1, '1000');
-            await this.token.join(this.farm.address, { from: wallet1 });
-            await expectRevert(
-                this.token.join(this.farm.address, { from: wallet1 }),
-                'ERC20Farmable: already farming',
-            );
-        });
-    });
-
-    // Farm's claim scenarios
-    describe('claimFor', async function () {
-        /*
-            ***Test Scenario**
-            Ensure that `claimFor` can be called only by farmable token contract
-            ***Initial setup**
-            - `wallet1` has 1000 unit of farmable token and joined the farm
-            - `wallet2` has 1000 unit of farmable token and joined the farm
-
-            ***Test Steps**
-            Call farm's `claimFor` for `wallet1`
-            ***Expected results**
-            Revert with error `'ERC20: access denied'`
-        */
-        it('should thrown with access denied', async function () {
-            await expectRevert(
-                this.farm.claimFor(wallet1, '1000', { from: wallet1 }),
-                'ERC20: access denied',
-            );
-        });
-    });
-
-    // Token's claim scenarios
-    describe('claim', async function () {
-        /*
-            ***Test Scenario**
-            Checks that farming reward can be claimed with the regular scenario 'join - farm - claim'.
-            ***Initial setup**
-            - `farm` started farming for 1 day with 1000 units reward
-            - `wallet1` has 1000 unit of farmable token and joined the farm
-            
-            ***Test Steps**
-            1. Fast-forward time to 1 day and 1 hour
-            2. Claim reward for `wallet1`
-
-            ***Expected results**
-            `wallet1` gift token balance equals 1000
-        */
-        it('should claim tokens', async function () {
-            await this.token.mint(wallet1, '1000');
-            await this.token.join(this.farm.address, { from: wallet1 });
-            await this.gift.transfer(this.farm.address, '1000', { from: wallet2 });
-
-            await this.farm.startFarming(1000, 60 * 60 * 24);
-            await timeIncreaseTo(this.started.addn(60 * 60 * 25));
-
-            const balanceBefore = await this.gift.balanceOf(wallet1);
-            await this.token.claim(this.farm.address, { from: wallet1 });
-            expect(await this.gift.balanceOf(wallet1)).to.be.bignumber.equal(balanceBefore.addn(1000));
-        });
-
-        /*
-            ***Test Scenario**
-            Checks that non-farming wallet doesn't get a reward
-            ***Initial setup**
-            - `farm` started farming for 1 day with 1000 units reward
-            - `wallet1` has 1000 unit of farmable token and joined the farm
-            - `wallet2` hasn't joined the farm
-            
-            ***Test Steps**
-            1. Fast-forward time to 1 day and 1 hour
-            2. Claim reward for `wallet2`
-
-            ***Expected results**
-            `wallet2` gift token balance doesn't change after claim
-        */
-        it('should claim tokens for non-farming wallet', async function () {
-            await this.token.mint(wallet1, '1000');
-            await this.token.join(this.farm.address, { from: wallet1 });
-            await this.gift.transfer(this.farm.address, '1000', { from: wallet2 });
-
-            await this.farm.startFarming(1000, 60 * 60 * 24);
-            await timeIncreaseTo(this.started.addn(60 * 60 * 25));
-        
-            const balanceBefore = await this.gift.balanceOf(wallet2);
-            await this.token.claim(this.farm.address, { from: wallet2 });
-            expect(await this.gift.balanceOf(wallet2)).to.be.bignumber.equal(balanceBefore);
-        });
-    });
-
-    // Check all farms a user is farming scenarios
-    describe('userFarms', async function () {
-        /*
-            ***Test Scenario**
-            Check farms list a user farming is returned correctly for the wallet
-
-            ***Initial setup**
-            `wallet1` has 1000 unit of farmable token and joined the only farm
-            
-            ***Test Steps**
-            Get all farms for `wallet1`
-
-            ***Expected results**
-            - Number of farms returned is 1
-            - Address of the farm is the farm's address `wallet1` joined during setup
-        */
-        it('should return user farms', async function () {
-            await this.token.mint(wallet1, '1000');
-            await this.token.join(this.farm.address, { from: wallet1 });
-            const wallet1farms = await this.token.userFarms(wallet1);
-            expect(wallet1farms.length).to.be.equal(1);
-            expect(wallet1farms[0]).to.be.equal(this.farm.address);
-        });
-    });
-
-    // Tokens farming exit scenarios
-    describe('exit', async function () {
-        /*
-            ***Test Scenario**
-            Checks that farm's total supply decreases after a user quits farming
-
-            ***Initial setup**
-            - `farm` has not started farming
-            - `wallet1` has 1000 unit of farmable token and joined the `farm`
-
-            ***Test Steps**
-            `wallet1` quits the `farm`
-
-            ***Expected results**
-            Farm's total supply equals 0
-         */
-        it('should be burnt', async function () {
-            await this.token.mint(wallet1, '1000');
-            await this.token.join(this.farm.address, { from: wallet1 });
-            await this.token.quit(this.farm.address, { from: wallet1 });
-            expect(await this.token.farmTotalSupply(this.farm.address)).to.be.bignumber.equal('0');
-        });
-
-        /*
-            ***Test Scenario**
-            Check that wallet can't quit a farm that it doesn't participate
-
-            ***Initial setup**
-            `wallet1` has not joined any farm
-
-            ***Test Steps**
-            Quit `wallet1` from the `farm`
-
-            ***Expected results**
-            Reverts with error `'ERC20Farmable: already exited'`
-         */
-        it('should be thrown', async function () {
-            await expectRevert(
-                this.token.quit(this.farm.address, { from: wallet1 }),
-                'ERC20Farmable: already exited',
-            );
-        });
-
-        /*
-            ***Test Scenario**
-            Check that wallet can't quit a farm twice in a row
-
-            ***Initial setup**
-            `wallet1` has joined the `farm`
-
-            ***Test Steps**
-            1. Quit `wallet1` from the `farm`
-            1. Quit `wallet1` from the `farm`
-
-            ***Expected results**
-            Reverts with error `'ERC20Farmable: already exited'`
-         */
-        it('should not quit twice', async function () {
-            await this.token.mint(wallet1, '1000');
-            await this.token.join(this.farm.address, { from: wallet1 });
-            await this.token.quit(this.farm.address, { from: wallet1 });
-
-            await expectRevert(
-                this.token.quit(this.farm.address, { from: wallet1 }),
-                'ERC20Farmable: already exited',
-            );
-        });
-    });
-
-    // Farming reward calculations scenarios
-    describe('deposit', async function () {
-        /*
-            ***Test Scenario**
-            Staker without farming tokens joins on 1st week and adds them on 2nd
-            ```
-            72k => 1x: +       +-------+ => 36k
-            ```
-
-            ***Initial setup**
-            - `farm` has started farming **72k** for **2 weeks**
-            - `wallet1` has no farmable token and joined the `farm`
-
-            ***Test Steps**
-            1. Fast-forward to 1 week end
-            2. `wallet1` get 1 farming token
-            3. Fast-forward to 2 week
-
-            ***Expected results**
-            After step 1 - farmed reward = 0
-            After step 3 - farmed reward = 36k
-         */
-        it('Staker w/o tokens joins on 1st week and adds token on 2nd', async function () {
-            await this.farm.startFarming('72000', time.duration.weeks(2), { from: wallet1 });
-            expect(await this.token.farmed(this.farm.address, wallet1)).to.be.bignumber.equal('0');
-            
-            await this.token.join(this.farm.address, { from: wallet1 });
-            expect(await this.token.farmed(this.farm.address, wallet1)).to.be.bignumber.equal('0');
-            
-            await timeIncreaseTo(this.started.add(time.duration.weeks(1)));
-            expect(await this.token.farmed(this.farm.address, wallet1)).to.be.bignumber.almostEqual('0');
-
-            await this.token.mint(wallet1, '1');
-            await timeIncreaseTo(this.started.add(time.duration.weeks(2)));
-            expect(await this.token.farmed(this.farm.address, wallet1)).to.be.bignumber.almostEqual('36000');
-        });
-
-        /*
-            ***Test Scenario**
-            Two stakers with the same stakes wait 1w
-            ```
-            72k => 1x: +-------+  => 36k
-            #      1x: +-------+  => 36k
-            ```
-
-            ***Initial setup**
-            - `farm` has started farming **72k** for **1 week**
-            - `wallet1` has 1 farmable token and joined the `farm`
-            - `wallet2` has 1 farmable token and joined the `farm`
-
-            ***Test Steps**
-            Fast-forward to week 1 end
-
-            ***Expected results**
-            `wallet1` farmed reward is 36k
-            `wallet2` farmed reward is 36k
-         */
-        it('Two stakers with the same stakes wait 1 w', async function () {
-            await this.token.mint(wallet1, '1');
-            await this.token.mint(wallet2, '1');
-
-            // 72000 UDSC per week for 1 week
-            await this.farm.startFarming('72000', time.duration.weeks(1), { from: wallet1 });
-
-            expect(await this.token.farmed(this.farm.address, wallet1)).to.be.bignumber.equal('0');
-            expect(await this.token.farmed(this.farm.address, wallet2)).to.be.bignumber.equal('0');
-
-            await this.token.join(this.farm.address, { from: wallet1 });
-            await this.token.join(this.farm.address, { from: wallet2 });
-
-            expect(await this.token.farmed(this.farm.address, wallet1)).to.be.bignumber.equal('0');
-            expect(await this.token.farmed(this.farm.address, wallet2)).to.be.bignumber.equal('0');
-
-            await timeIncreaseTo(this.started.add(time.duration.weeks(1)));
-
-            expect(await this.token.farmed(this.farm.address, wallet1)).to.be.bignumber.almostEqual('36000');
-            expect(await this.token.farmed(this.farm.address, wallet2)).to.be.bignumber.almostEqual('36000');
-        });
-
-        /*
-            ***Test Scenario**
-            Two stakers with the same stakes wait 1w
-            ```
-            72k => 1x: +-------+  => 18k
-            #      3x: +-------+  => 54k
-            ```
-
-            ***Initial setup**
-            - `farm` has started farming **72k** for **1 week**
-            - `wallet1` has 1 farmable token and joined the `farm`
-            - `wallet2` has 3 farmable token and joined the `farm`
-
-            ***Test Steps**
-            Fast-forward to week 1 end
-
-            ***Expected results**
-            `wallet1` farmed reward is 18k
-            `wallet2` farmed reward is 54k
-         */
-        it('Two stakers with the different (1:3) stakes wait 1 w', async function () {
-            await this.token.mint(wallet1, '1');
-            await this.token.mint(wallet2, '3');
-
-            // 72000 UDSC per week
-            await this.farm.startFarming('72000', time.duration.weeks(1), { from: wallet1 });
-
-            expect(await this.token.farmed(this.farm.address, wallet1)).to.be.bignumber.equal('0');
-            expect(await this.token.farmed(this.farm.address, wallet2)).to.be.bignumber.equal('0');
-
-            await this.token.join(this.farm.address, { from: wallet1 });
-            await this.token.join(this.farm.address, { from: wallet2 });
-
-            expect(await this.token.farmed(this.farm.address, wallet1)).to.be.bignumber.equal('0');
-            expect(await this.token.farmed(this.farm.address, wallet2)).to.be.bignumber.equal('0');
-
-            await timeIncreaseTo(this.started.add(time.duration.weeks(1)));
-
-            expect(await this.token.farmed(this.farm.address, wallet1)).to.be.bignumber.almostEqual('18000');
-            expect(await this.token.farmed(this.farm.address, wallet2)).to.be.bignumber.almostEqual('54000');
-        });
-
-        /*
-            ***Test Scenario**
-            Two stakers with the different (1:3) stakes wait 2 weeks
-            ```
-            72k => 1x: +--------+ 72k => 1x: +--------+ => 72k for 1w + 18k for 2w
-            #      0x:                   3x: +--------+ =>  0k for 1w + 54k for 2w
-            ```
-
-            ***Initial setup**
-            - `farm` has started farming **72k** for **1 week**
-            - `wallet1` has 1 farmable token and joined the `farm`
-            - `wallet2` has 3 farmable token and has not joined the `farm`
-
-            ***Test steps and expected rewards**
-            |#  |Test Steps|`wallet1`|`wallet2`|
-            |---|----------|---------|---------|
-            |1. |Fast-forward => **week 1**                 |72k|0|
-            |2. |`wallet2` joins the `farm`                 |72k|0|
-            |3. |`farm` starts new farming 72k for 1 week   |72k|0|
-            |4. |Fast-forward => **week 2**                 |90k|54k|
-
-        */
-        it('Two stakers with the different (1:3) stakes wait 2 weeks', async function () {
-            await this.token.mint(wallet1, '1');
-            await this.token.mint(wallet2, '3');
-
-            // 72000 UDSC per week
-            await this.farm.startFarming('72000', time.duration.weeks(1), { from: wallet1 });
-
-            await this.token.join(this.farm.address, { from: wallet1 });
-            expect(await this.token.farmTotalSupply(this.farm.address)).to.be.bignumber.almostEqual('1');
-
-            await timeIncreaseTo(this.started.add(time.duration.weeks(1)));
-
-            await this.token.join(this.farm.address, { from: wallet2 });
-
-            expect(await this.token.farmed(this.farm.address, wallet1)).to.be.bignumber.almostEqual('72000');
-            expect(await this.token.farmed(this.farm.address, wallet2)).to.be.bignumber.almostEqual('0');
-
-            await this.farm.startFarming('72000', time.duration.weeks(1), { from: wallet1 });
-            await timeIncreaseTo(this.started.add(time.duration.weeks(2)));
-
-            expect(await this.token.farmed(this.farm.address, wallet1)).to.be.bignumber.almostEqual('90000');
-            expect(await this.token.farmed(this.farm.address, wallet2)).to.be.bignumber.almostEqual('54000');
-        });
-
-        /*
-            ***Test Scenario**
-            One staker on 1st and 3rd weeks farming with gap
-            ```
-            72k => 1x: +--------+       72k => 1x: +--------+ = 72k for 1w + 0k for 2w + 72k for 3w
-            ```
-
-            ***Initial setup**
-            - `farm` has started farming **72k** for **1 week**
-            - `wallet1` has 1 farmable token and joined the `farm`
-
-            ***Test steps and expected rewards**
-            |#  |Test Steps|`wallet1`|
-            |---|----------|---------|
-            |1. |Fast-forward => **week 1**                 |72k|
-            |2. |Fast-forward => **week 2**                 |72k|
-            |3. |`farm` starts new farming 72k for 1 week   |72k|
-            |4. |Fast-forward => **week 3**                 |144k|
-            
-         */
-        it('One staker on 1st and 3rd weeks farming with gap', async function () {
-            await this.token.mint(wallet1, '1');
-            // 72000 UDSC per week for 1 weeks
-            await this.farm.startFarming('72000', time.duration.weeks(1), { from: wallet1 });
-            await this.token.join(this.farm.address, { from: wallet1 });
-
-            await timeIncreaseTo(this.started.add(time.duration.weeks(1)));
-            expect(await this.token.farmed(this.farm.address, wallet1)).to.be.bignumber.almostEqual('72000');
-
-            await timeIncreaseTo(this.started.add(time.duration.weeks(2)));
-            expect(await this.token.farmed(this.farm.address, wallet1)).to.be.bignumber.almostEqual('72000');
-
-            // 72000 UDSC per week for 1 weeks
-            await this.farm.startFarming('72000', time.duration.weeks(1), { from: wallet1 });
-            await timeIncreaseTo(this.started.add(time.duration.weeks(3)));
-            expect(await this.token.farmed(this.farm.address, wallet1)).to.be.bignumber.almostEqual('144000');
-        });
-
-        /*
-            ***Test Scenario**
-            One staker on 1st and 3rd weeks farming with gap and claims in the middle
-            ```
-            72k => 1x: +--------+       72k => 1x: +--------+ = 72k for 1w + 0k for 2w + 72k for 3w
-            ```
-
-            ***Initial setup**
-            - `farm` has started farming **72k** for **1 week**
-            - `wallet1` has 1 farmable token and joined the `farm`
-
-            ***Test steps and expected rewards**
-            |#  |Test Steps|`wallet1`|
-            |---|----------|---------|
-            |1. |Fast-forward => **week 1**                 |72k|
-            |2. |Claim reward for `wallet1`                 |0  |
-            |2. |Fast-forward => **week 2**                 |0|
-            |3. |`farm` starts new farming 72k for 1 week   |0|
-            |4. |Fast-forward => **week 3**                 |72k|
-
-         */
-        it('One staker on 1st and 3rd weeks farming with gap + claim in the middle', async function () {
-            await this.token.mint(wallet1, '1');
-
-            // 72000 UDSC per week for 1 weeks
-            await this.farm.startFarming('72000', time.duration.weeks(1), { from: wallet1 });
-
-            await this.token.join(this.farm.address, { from: wallet1 });
-
-            await timeIncreaseTo(this.started.add(time.duration.weeks(1)));
-
-            expect(await this.token.farmed(this.farm.address, wallet1)).to.be.bignumber.almostEqual('72000');
-            await this.token.claim(this.farm.address, { from: wallet1 });
-            expect(await this.token.farmed(this.farm.address, wallet1)).to.be.bignumber.almostEqual('0');
-
-            await timeIncreaseTo(this.started.add(time.duration.weeks(2)));
-
-            // 72000 UDSC per week for 1 weeks
-            await this.farm.startFarming('72000', time.duration.weeks(1), { from: wallet1 });
-            await timeIncreaseTo(this.started.add(time.duration.weeks(3)));
-
-            expect(await this.token.farmed(this.farm.address, wallet1)).to.be.bignumber.almostEqual('72000');
-        });
-
-        /*
-            ***Test Scenario**
-            One staker on 1st and 3rd weeks farming with gap and exits and rejoins in the middle
-            ```
-            72k => 1x: +--------+       72k => 1x: +--------+ = 72k for 1w + 0k for 2w + 72k for 3w
-            ```
-
-            ***Initial setup**
-            - `farm` has started farming **72k** for **1 week**
-            - `wallet1` has 1 farmable token and joined the `farm`
-
-            ***Test steps and expected rewards**
-            |#  |Test Steps|`wallet1`|
-            |---|----------|---------|
-            |1. |Fast-forward => **week 1**                 |72k|
-            |2. |`wallet1` quits `farm`                     |72k|
-            |3. |`wallet1` joins `farm`                     |72k|
-            |4. |Fast-forward => **week 2**                 |72k|
-            |5. |`farm` starts new farming 72k for 1 week   |72k|
-            |6. |Fast-forward => **week 3**                 |144k|
-
-         */
-        it('One staker on 1st and 3rd weeks farming with gap + exit/farm in the middle', async function () {
-            await this.token.mint(wallet1, '1');
-
-            // 72000 UDSC per week for 1 weeks
-            await this.farm.startFarming('72000', time.duration.weeks(1), { from: wallet1 });
-
-            await this.token.join(this.farm.address, { from: wallet1 });
-
-            await timeIncreaseTo(this.started.add(time.duration.weeks(1)));
-
-            expect(await this.token.farmed(this.farm.address, wallet1)).to.be.bignumber.almostEqual('72000');
-            await this.token.quit(this.farm.address, { from: wallet1 });
-            expect(await this.token.farmed(this.farm.address, wallet1)).to.be.bignumber.almostEqual('72000');
-            await this.token.join(this.farm.address, { from: wallet1 });
-            expect(await this.token.farmed(this.farm.address, wallet1)).to.be.bignumber.almostEqual('72000');
-
-            await timeIncreaseTo(this.started.add(time.duration.weeks(2)));
-
-            // 72000 UDSC per week for 1 weeks
-            await this.farm.startFarming('72000', time.duration.weeks(1), { from: wallet1 });
-            await timeIncreaseTo(this.started.add(time.duration.weeks(3)));
-
-            expect(await this.token.farmed(this.farm.address, wallet1)).to.be.bignumber.almostEqual('144000');
-        });
-
-        /*
-            ***Test Scenario**
-            One staker on 1st and 3rd weeks farming with gap and exits and rejoins in the middle
-            ```
-            72k => 1x: +--------+       72k => 1x: +--------+ = 72k for 1w + 0k for 2w + 72k for 3w
-            ```
-
-            ***Initial setup**
-            - `farm` has started farming **72k** for **1 week**
-            - `wallet1` has 1 farmable token and joined the `farm`
-
-            ***Test steps and expected rewards**
-            |#  |Test Steps|`wallet1`|
-            |---|----------|---------|
-            |1. |Fast-forward => **week 1**                 |72k|
-            |2. |`wallet1` quits `farm`                     |72k|
-            |3. |`wallet1` claims farming reward            |0k|
-            |4. |`wallet1` joins `farm`                     |0k|
-            |5. |Fast-forward => **week 2**                 |0k|
-            |6. |`farm` starts new farming 72k for 1 week   |72k|
-            |7. |Fast-forward => **week 3**                 |72k|
-
-        */
-        it('One staker on 1st and 3rd weeks farming with gap + exit/claim in the middle', async function () {
-            await this.token.mint(wallet1, '1');
-
-            // 72000 UDSC per week for 1 weeks
-            await this.farm.startFarming('72000', time.duration.weeks(1), { from: wallet1 });
-
-            await this.token.join(this.farm.address, { from: wallet1 });
-
-            await timeIncreaseTo(this.started.add(time.duration.weeks(1)));
-
-            expect(await this.token.farmed(this.farm.address, wallet1)).to.be.bignumber.almostEqual('72000');
-            await this.token.quit(this.farm.address, { from: wallet1 });
-            expect(await this.token.farmed(this.farm.address, wallet1)).to.be.bignumber.almostEqual('72000');
-            await this.token.claim(this.farm.address, { from: wallet1 });
-            expect(await this.token.farmed(this.farm.address, wallet1)).to.be.bignumber.almostEqual('0');
-            await this.token.join(this.farm.address, { from: wallet1 });
-            expect(await this.token.farmed(this.farm.address, wallet1)).to.be.bignumber.almostEqual('0');
-
-            await timeIncreaseTo(this.started.add(time.duration.weeks(2)));
-
-            // 72000 UDSC per week for 1 weeks
-            await this.farm.startFarming('72000', time.duration.weeks(1), { from: wallet1 });
-            await timeIncreaseTo(this.started.add(time.duration.weeks(3)));
-
-            expect(await this.token.farmed(this.farm.address, wallet1)).to.be.bignumber.almostEqual('72000');
-            expect(await this.token.farmed(this.farm.address, wallet2)).to.be.bignumber.almostEqual('0');
-        });
-
-        /*
-            ***Test Scenario**
-            One staker on 1st and 3rd weeks farming with gap and exits and rejoins in the middle
-            ```
-            1x: 72k =>  +-------+ 72k => +-------+ 72k => +-------+ = 18k for 1w +  8k for 2w + 12k for 3w
-            3x:         +-------+        +-------+                  = 54k for 1w + 24k for 2w +  0k for 3w
-            5x:                          +-------+        +-------+ =  0k for 1w + 40k for 2w + 60k for 3w
-            ```
-
-            ***Initial setup**
-            - `farm` has started farming **72k** for **1 week**
-            - `wallet1` has 1 farmable token and joined the `farm`
-            - `wallet2` has 3 farmable token and joined the `farm`
-            - `wallet3` has 5 farmable token and hasn't joined the `farm`
-
-            ***Test steps and expected rewards**
-            |#  |Test Steps|`wallet1`|`wallet2`|`wallet3`|
-            |---|----------|---------|---------|---------|
-            |1. |Fast-forward => **week 1**                 |18k|54k|0|
-            |2. |`wallet3` joins `farm`                     |18k|54k|0|
-            |3. |`farm` starts new farming 72k for 1 week   |18k|54k|0|
-            |4. |Fast-forward => **week 2**                 |26k|78k|40k|
-            |5. |`wallet2` quits `farm`                     |26k|78k|40k|
-            |6. |`farm` starts new farming 72k for 1 week   |26k|78k|40k|
-            |7. |Fast-forward => **week 3**                 |38k|78k|100k|
-
-        */
-        it('Three stakers with the different (1:3:5) stakes wait 3 weeks', async function () {
-            await this.token.mint(wallet1, '1');
-            await this.token.mint(wallet2, '3');
-            await this.token.mint(wallet3, '5');
-
-            // 72000 UDSC per week for 3 weeks
-            await this.farm.startFarming('72000', time.duration.weeks(1), { from: wallet1 });
-
-            await this.token.join(this.farm.address, { from: wallet1 });
-            await this.token.join(this.farm.address, { from: wallet2 });
-
-            await timeIncreaseTo(this.started.add(time.duration.weeks(1)));
-
-            await this.token.join(this.farm.address, { from: wallet3 });
-
-            // expect(await this.token.farmedPerToken()).to.be.bignumber.almostEqual('18000');
-            expect(await this.token.farmed(this.farm.address, wallet1)).to.be.bignumber.almostEqual('18000');
-            expect(await this.token.farmed(this.farm.address, wallet2)).to.be.bignumber.almostEqual('54000');
-
-            await this.farm.startFarming('72000', time.duration.weeks(1), { from: wallet1 });
-            await timeIncreaseTo(this.started.add(time.duration.weeks(2)));
-
-            // expect(await this.token.farmedPerToken()).to.be.bignumber.almostEqual('26000'); // 18k + 8k
-            expect(await this.token.farmed(this.farm.address, wallet1)).to.be.bignumber.almostEqual('26000');
-            expect(await this.token.farmed(this.farm.address, wallet2)).to.be.bignumber.almostEqual('78000');
-            expect(await this.token.farmed(this.farm.address, wallet3)).to.be.bignumber.almostEqual('40000');
-
-            await this.token.quit(this.farm.address, { from: wallet2 });
-
-            await this.farm.startFarming('72000', time.duration.weeks(1), { from: wallet1 });
-            await timeIncreaseTo(this.started.add(time.duration.weeks(3)));
-
-            // expect(await this.token.farmedPerToken()).to.be.bignumber.almostEqual('38000'); // 18k + 8k + 12k
-            expect(await this.token.farmed(this.farm.address, wallet1)).to.be.bignumber.almostEqual('38000');
-            expect(await this.token.farmed(this.farm.address, wallet2)).to.be.bignumber.almostEqual('78000');
-            expect(await this.token.farmed(this.farm.address, wallet3)).to.be.bignumber.almostEqual('100000');
-        });
-
-        /*
-            ***Test Scenario**
-            One staker on 1st and 3rd weeks farming with gap and exits and rejoins in the middle
-            ```
-            1x: 216k => +---------------------+ = 18k for 1w +  8k for 2w + 12k for 3w
-            3x:         +--------------+        = 54k for 1w + 24k for 2w +  0k for 3w
-            5x:                +--------------+ =  0k for 1w + 40k for 2w + 60k for 3w
-            ```
-
-            ***Initial setup**
-            - `farm` has started farming **216k** for **3 weeks**
-            - `wallet1` has 1 farmable token and joined the `farm`
-            - `wallet2` has 3 farmable token and joined the `farm`
-            - `wallet3` has 5 farmable token and hasn't joined the `farm`
-
-            ***Test steps and expected rewards**
-            |#  |Test Steps|`wallet1`|`wallet2`|`wallet3`|
-            |---|----------|---------|---------|---------|
-            |1. |Fast-forward => **week 1**                 |18k|54k|0|
-            |2. |`wallet3` joins `farm`                     |18k|54k|0|
-            |3. |Fast-forward => **week 2**                 |26k|78k|40k|
-            |4. |`wallet2` quits `farm`                     |26k|78k|40k|
-            |5. |Fast-forward => **week 3**                 |38k|78k|100k|
-
-        */
-        it('Three stakers with the different (1:3:5) stakes wait 3 weeks for 1 farming event', async function () {
-            await this.token.mint(wallet1, '1');
-            await this.token.mint(wallet2, '3');
-            await this.token.mint(wallet3, '5');
-
-            // 72000 UDSC per week for 3 weeks
-            await this.farm.startFarming('216000', time.duration.weeks(3), { from: wallet1 });
-
-            await this.token.join(this.farm.address, { from: wallet1 });
-            await this.token.join(this.farm.address, { from: wallet2 });
-
-            await timeIncreaseTo(this.started.add(time.duration.weeks(1)));
-
-            await this.token.join(this.farm.address, { from: wallet3 });
-
-            // expect(await this.token.farmedPerToken()).to.be.bignumber.almostEqual('18000');
-            expect(await this.token.farmed(this.farm.address, wallet1)).to.be.bignumber.almostEqual('18000');
-            expect(await this.token.farmed(this.farm.address, wallet2)).to.be.bignumber.almostEqual('54000');
-
-            await timeIncreaseTo(this.started.add(time.duration.weeks(2)));
-
-            await this.token.quit(this.farm.address, { from: wallet2 });
-
-            expect(await this.token.farmed(this.farm.address, wallet1)).to.be.bignumber.almostEqual('26000');
-            expect(await this.token.farmed(this.farm.address, wallet2)).to.be.bignumber.almostEqual('78000');
-            expect(await this.token.farmed(this.farm.address, wallet3)).to.be.bignumber.almostEqual('40000');
-
-            await timeIncreaseTo(this.started.add(time.duration.weeks(3)));
-
-            // expect(await this.token.farmedPerToken()).to.be.bignumber.almostEqual('38000'); // 18k + 8k + 12k
-            expect(await this.token.farmed(this.farm.address, wallet1)).to.be.bignumber.almostEqual('38000');
-            expect(await this.token.farmed(this.farm.address, wallet2)).to.be.bignumber.almostEqual('78000');
-            expect(await this.token.farmed(this.farm.address, wallet3)).to.be.bignumber.almostEqual('100000');
-        });
-
-        /*
-            ***Test Scenario**
-            Add more farming reward before previous farming finished
-            ```
-            1x: 10k => +-------+ = 2750 for 1w
-            3x:  1k => +-------+ = 8250 for 1w
-            ```
-
-            ***Initial setup**
-            - `farm` has started farming **10k** for **1 weeks**
-            - `wallet1` has 1 farmable token and joined the `farm`
-            - `wallet2` has 3 farmable token and joined the `farm`
-
-            ***Test steps and expected rewards**
-            |#  |Test Steps|`wallet1`|`wallet2`|
-            |---|----------|---------|---------|
-            |1. |`farm` starts new farming 1k for 1 week    |0|0|
-            |2. |Fast-forward => **week 1**                 |2720|8250|
-
-        */
-        it('Notify Reward Amount before prev farming finished', async function () {
-            await this.token.mint(wallet1, '1');
-            await this.token.mint(wallet2, '3');
-
-            // 10000 UDSC per week for 1 weeks
-            await this.farm.startFarming('10000', time.duration.weeks(1), { from: wallet1 });
-            expect(await this.token.farmed(this.farm.address, wallet1)).to.be.bignumber.equal('0');
-            expect(await this.token.farmed(this.farm.address, wallet2)).to.be.bignumber.equal('0');
-
-            // 1000 UDSC per week for 1 weeks
-            await this.farm.startFarming('1000', time.duration.weeks(1), { from: wallet1 });
-
-            await this.token.join(this.farm.address, { from: wallet1 });
-            await this.token.join(this.farm.address, { from: wallet2 });
-
-            await timeIncreaseTo(this.started.add(time.duration.weeks(1)));
-
-            expect(await this.token.farmed(this.farm.address, wallet1)).to.be.bignumber.almostEqual('2750');
-            expect(await this.token.farmed(this.farm.address, wallet2)).to.be.bignumber.almostEqual('8250');
-        });
-    });
-
-    // Token transfer scenarios
-    describe('transfers', async function () {
-        /*
-            ***Test Scenario**
-            Transfer from one wallet to another, both are farming
-            ```
-            72k => 2x: +-------+ 1х: +--------+   = 9k  for 1w + 27k for 2w = 36
-            #      1x: +-------+ 2x: +--------+   = 27k for 1w +  9k for 2w = 36
-            ```
-
-            ***Initial setup**
-            - `farm` has started farming **72k** for **2 weeks**
-            - `wallet1` has 1 farmable token and joined the `farm`
-            - `wallet2` has 3 farmable token and joined the `farm`
-
-            ***Test steps and expected rewards**
-            |#  |Test Steps|`wallet1`|`wallet2`|
-            |---|----------|---------|---------|
-            |1. |Fast-forward => **week 1**                             |9k|27k|
-            |2. |Transfer 2 farmable tokens from `wallet2` to `wallet1` |9k|27k|
-            |3. |Fast-forward => **week 2**                             |36k|36k|
-
-        */
-        it('Transfer from one wallet to another, both farming', async function () {
-            await this.token.mint(wallet1, '1');
-            await this.token.mint(wallet2, '3');
-
-            // 36000 UDSC per week for 2 weeks
-            await this.farm.startFarming('72000', time.duration.weeks(2), { from: wallet1 });
-
-            await this.token.join(this.farm.address, { from: wallet1 });
-            await this.token.join(this.farm.address, { from: wallet2 });
-
-            await timeIncreaseTo(this.started.add(time.duration.weeks(1)));
-
-            expect(await this.token.farmed(this.farm.address, wallet1)).to.be.bignumber.almostEqual('9000');
-            expect(await this.token.farmed(this.farm.address, wallet2)).to.be.bignumber.almostEqual('27000');
-
-            await this.token.transfer(wallet1, '2', { from: wallet2 });
-
-            await timeIncreaseTo(this.started.add(time.duration.weeks(2)));
-
-            expect(await this.token.farmed(this.farm.address, wallet1)).to.be.bignumber.almostEqual('36000');
-            expect(await this.token.farmed(this.farm.address, wallet2)).to.be.bignumber.almostEqual('36000');
-        });
-
-        // ```
-        // 1x: +-------+--------+   = 18k for 1w + 36k for 2w
-        // 1x: +-------+            = 18k for 1w +  0k for 2w
-        // ```
-        /*
-            ***Test Scenario**
-            Transfer from one wallet to another, sender is farming, reciever is not farming
-            ```
-            72k => 1x: +-------+ 1х: +--------+   = 9k  for 1w + 27k for 2w = 36
-            #      1x: +-------+ 0x: +        +   = 27k for 1w +  9k for 2w = 36
-            ```
-
-            ***Initial setup**
-            - `farm` has started farming **72k** for **2 weeks**
-            - `wallet1` has 1 farmable token and joined the `farm`
-            - `wallet2` has 1 farmable token and joined the `farm`
-            - `wallet3` has no farmable token and hasn't joined the `farm`
-
-            ***Test steps and expected rewards**
-            |#  |Test Steps|`wallet1`|`wallet2`|
-            |---|----------|---------|---------|
-            |1. |Fast-forward => **week 1**                             |18k|18k|
-            |2. |Transfer 2 farmable tokens from `wallet2` to `wallet3` |18k|18k|
-            |3. |Fast-forward => **week 2**                             |54k|18k|
-
-        */
-        it('Transfer from one wallet to another, sender is farming, reciever is not farming', async function () {
-            await this.token.mint(wallet1, '1');
-            await this.token.mint(wallet2, '1');
-
-            // 36000 UDSC per week for 2 weeks
-            await this.farm.startFarming('72000', time.duration.weeks(2), { from: wallet1 });
-
-            await this.token.join(this.farm.address, { from: wallet1 });
-            await this.token.join(this.farm.address, { from: wallet2 });
-
-            await timeIncreaseTo(this.started.add(time.duration.weeks(1)));
-
-            expect(await this.token.farmed(this.farm.address, wallet1)).to.be.bignumber.almostEqual('18000');
-            expect(await this.token.farmed(this.farm.address, wallet2)).to.be.bignumber.almostEqual('18000');
-
-            await this.token.transfer(wallet3, '1', { from: wallet2 });
-
-            await timeIncreaseTo(this.started.add(time.duration.weeks(2)));
-
-            // expect(await this.token.farmedPerToken()).to.be.bignumber.almostEqual('38000'); // 18k + 8k + 12k
-            expect(await this.token.farmed(this.farm.address, wallet1)).to.be.bignumber.almostEqual('54000');
-            expect(await this.token.farmed(this.farm.address, wallet2)).to.be.bignumber.almostEqual('18000');
-        });
-
-        /*
-            ***Test Scenario**
-            Transfer farming token to farming wallet in the middle of farming
-            ```
-            72k => 1x: +-------+ 3х: +--------+   = 18k  for 1w + 27k for 2w = 36
-            #      1x: +-------+ 1x: +--------+   = 18k for 1w +  9k for 2w = 36
-            ```
-
-            ***Initial setup**
-            - `farm` has started farming **72k** for **2 weeks**
-            - `wallet1` has 1 farmable token and joined the `farm`
-            - `wallet2` has 1 farmable token and joined the `farm`
-            - `wallet3` has 2 farmable token and hasn't joined the `farm`
-
-            ***Test steps and expected rewards**
-            |#  |Test Steps|`wallet1`|`wallet2`|
-            |---|----------|---------|---------|
-            |1. |Fast-forward => **week 1**                             |18k|18k|
-            |2. |Transfer 2 farmable tokens from `wallet3` to `wallet1` |18k|18k|
-            |3. |Fast-forward => **week 2**                             |45k|27k|
-
-        */
-        it('Transfer from one wallet to another, sender is not farming, reciever is farming', async function () {
-            await this.token.mint(wallet1, '1');
-            await this.token.mint(wallet2, '1');
-            await this.token.mint(wallet3, '2');
-
-            // 36000 UDSC per week for 2 weeks
-            await this.farm.startFarming('72000', time.duration.weeks(2), { from: wallet1 });
-
-            await this.token.join(this.farm.address, { from: wallet1 });
-            await this.token.join(this.farm.address, { from: wallet2 });
-
-            await timeIncreaseTo(this.started.add(time.duration.weeks(1)));
-
-            expect(await this.token.farmed(this.farm.address, wallet1)).to.be.bignumber.almostEqual('18000');
-            expect(await this.token.farmed(this.farm.address, wallet2)).to.be.bignumber.almostEqual('18000');
-
-            await this.token.transfer(wallet1, '2', { from: wallet3 });
-
-            await timeIncreaseTo(this.started.add(time.duration.weeks(2)));
-
-            expect(await this.token.farmed(this.farm.address, wallet1)).to.be.bignumber.almostEqual('45000');
-            expect(await this.token.farmed(this.farm.address, wallet2)).to.be.bignumber.almostEqual('27000');
-        });
-
-        /*
-            ***Test Scenario**
-            Transfer from one wallet to another, both are not farming
-            ```
-            72k => 0x: +       + 1х: +--------+   = 0k for 1w +  9k for 2w
-            #      0x: +       + 3x: +--------+   = 0k for 1w + 27k for 2w
-            ```
-
-            ***Initial setup**
-            - `farm` has started farming **72k** for **2 weeks**
-            - `wallet1` has 1 farmable token and has not joined the `farm`
-            - `wallet2` has 1 farmable token and has not joined the `farm`
-
-            ***Test steps and expected rewards**
-            |#  |Test Steps|`wallet1`|`wallet2`|
-            |---|----------|---------|---------|
-            |1. |Fast-forward => **week 1**                             |0|0|
-            |3. |Transfer 3 from `wallet1` to `wallet2`                 |0|0|
-            |2. |`wallet1` and `wallet2` join the `farm`                |0|0|
-            |4. |Fast-forward => **week 2**                             |9k|27k|
-
-        */
-        it('Transfer from one wallet to another, both are not farming', async function () {
-            await this.token.mint(wallet1, '4');
-
-            await this.farm.startFarming('72000', time.duration.weeks(2), { from: wallet1 });
-            await timeIncreaseTo(this.started.add(time.duration.weeks(1)));
-
-            expect(await this.token.farmed(this.farm.address, wallet1)).to.be.bignumber.almostEqual('0');
-            expect(await this.token.farmed(this.farm.address, wallet2)).to.be.bignumber.almostEqual('0');
-
-            await this.token.transfer(wallet2, '3', { from: wallet1 });
-
-            await this.token.join(this.farm.address, { from: wallet1 });
-            await this.token.join(this.farm.address, { from: wallet2 });
-
-            await timeIncreaseTo(this.started.add(time.duration.weeks(2)));
-
-            expect(await this.token.farmed(this.farm.address, wallet1)).to.be.bignumber.almostEqual('9000');
-            expect(await this.token.farmed(this.farm.address, wallet2)).to.be.bignumber.almostEqual('27000');
-=======
 describe('ERC20Farmable', function () {
     let wallet1, wallet2, wallet3;
     const initialSupply = ether('1.0');
@@ -1100,6 +46,7 @@
         farm: this.farm,
         gift: this.gift,
     }));
+
 
     describe('farming', async () => {
         beforeEach(async () => {
@@ -1176,7 +123,6 @@
                     'ERC20: access denied',
                 );
             });
->>>>>>> 4608cc9a
         });
     });
 });