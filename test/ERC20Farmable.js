--- conflicted
+++ resolved
@@ -81,11 +81,7 @@
             it('should thrown with rewards distribution access denied ', async () => {
                 await expectRevert(
                     this.farm.startFarming(1000, 60 * 60 * 24, { from: wallet2 }),
-<<<<<<< HEAD
                     'AccessDenied()',
-=======
-                    'F: access denied',
->>>>>>> c74815b4
                 );
             });
 
@@ -121,13 +117,8 @@
                 await this.gift.mint(wallet1, _MAX_REWARD_AMOUNT.addn(1));
                 await this.gift.approve(this.farm.address, _MAX_REWARD_AMOUNT.addn(1));
                 await expectRevert(
-<<<<<<< HEAD
                     this.farm.startFarming(largeAmount, time.duration.weeks(1), { from: wallet1 }),
                     'AmountTooLarge()',
-=======
-                    this.farm.startFarming(_MAX_REWARD_AMOUNT.addn(1), time.duration.weeks(1), { from: wallet1 }),
-                    'FA: amount too large',
->>>>>>> c74815b4
                 );
             });
         });
