--- conflicted
+++ resolved
@@ -111,17 +111,10 @@
                 ***Expected results**
                 Revert with error `'FA: amount too large'`.
             */
-<<<<<<< HEAD
             it('Thrown with Amount equals _MAX_REWARD_AMOUNT + 1', async () => {
                 const _MAX_REWARD_AMOUNT = (new BN(10)).pow(new BN(42));
                 await this.gift.mint(wallet1, _MAX_REWARD_AMOUNT.addn(1));
                 await this.gift.approve(this.farm.address, _MAX_REWARD_AMOUNT.addn(1));
-=======
-            it('Thrown with Amount too large', async () => {
-                const largeAmount = (toBN(2)).pow(toBN(192));
-                await this.gift.mint(wallet1, largeAmount);
-                await this.gift.approve(this.farm.address, largeAmount);
->>>>>>> 34191f67
                 await expectRevert(
                     this.farm.startFarming(_MAX_REWARD_AMOUNT.addn(1), time.duration.weeks(1), { from: wallet1 }),
                     'FA: amount too large',
